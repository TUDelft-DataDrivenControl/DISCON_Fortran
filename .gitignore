--- conflicted
+++ resolved
@@ -1,27 +1,22 @@
-# Gitignore
-~$README.docx
-ControllerSchematic.pptx
-
-# Compiled code, unnecessary for git
-Source/Obj_win32
-Source/Obj_lin64
-*.mod
-Source/x64/
-Source/Release/
-Build/
-
-# Archive
-Scripts/CompileDISCONHereCopyRun\.cmd
-\.vs/
-\#Archive
-
-# Temp Files
-*~
-<<<<<<< HEAD
-*.u2d
-.DS_Store
-
-=======
-.DS_Store
-*.u2d
->>>>>>> 902746a8
+# Gitignore
+~$README.docx
+ControllerSchematic.pptx
+
+# Compiled code, unnecessary for git
+Source/Obj_win32
+Source/Obj_lin64
+*.mod
+Source/x64/
+Source/Release/
+Build/
+
+# Archive
+Scripts/CompileDISCONHereCopyRun\.cmd
+\.vs/
+\#Archive
+
+# Temp Files
+*~
+*.u2d
+.DS_Store
+*.u2d